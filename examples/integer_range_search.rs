// # Searching a range on an indexed int field.
//
// Below is an example of creating an indexed integer field in your schema
// You can use RangeQuery to get a Count of all occurrences in a given range.

#[macro_use]
extern crate tantivy;
use tantivy::collector::Count;
use tantivy::query::RangeQuery;
use tantivy::schema::{Schema, INDEXED};
use tantivy::Index;
use tantivy::Result;

fn run() -> Result<()> {
    // For the sake of simplicity, this schema will only have 1 field
    let mut schema_builder = Schema::builder();

    // `INDEXED` is a short-hand to indicate that our field should be "searchable".
    let year_field = schema_builder.add_u64_field("year", INDEXED);
    let schema = schema_builder.build();
    let index = Index::create_in_ram(schema);
<<<<<<< HEAD
    let reader = index.reader();

    let mut index_writer = index.writer_with_num_threads(1, 6_000_000)?;
    for year in 1950u64..2019u64 {
        index_writer.add_document(doc!(year_field => year));
    }
    index_writer.commit()?;
    // The index will be a range of years
    
=======
    let reader = index.reader()?;
    {
        let mut index_writer = index.writer_with_num_threads(1, 6_000_000)?;
        for year in 1950u64..2019u64 {
            index_writer.add_document(doc!(year_field => year));
        }
        index_writer.commit()?;
        // The index will be a range of years
    }
    reader.reload()?;
>>>>>>> e3abb448
    let searcher = reader.searcher();
    // The end is excluded i.e. here we are searching up to 1969
    let docs_in_the_sixties = RangeQuery::new_u64(year_field, 1960..1970);
    // Uses a Count collector to sum the total number of docs in the range
    let num_60s_books = searcher.search(&docs_in_the_sixties, &Count)?;
    assert_eq!(num_60s_books, 10);
    Ok(())
}

fn main() {
    run().unwrap()
}<|MERGE_RESOLUTION|>--- conflicted
+++ resolved
@@ -19,17 +19,6 @@
     let year_field = schema_builder.add_u64_field("year", INDEXED);
     let schema = schema_builder.build();
     let index = Index::create_in_ram(schema);
-<<<<<<< HEAD
-    let reader = index.reader();
-
-    let mut index_writer = index.writer_with_num_threads(1, 6_000_000)?;
-    for year in 1950u64..2019u64 {
-        index_writer.add_document(doc!(year_field => year));
-    }
-    index_writer.commit()?;
-    // The index will be a range of years
-    
-=======
     let reader = index.reader()?;
     {
         let mut index_writer = index.writer_with_num_threads(1, 6_000_000)?;
@@ -40,7 +29,6 @@
         // The index will be a range of years
     }
     reader.reload()?;
->>>>>>> e3abb448
     let searcher = reader.searcher();
     // The end is excluded i.e. here we are searching up to 1969
     let docs_in_the_sixties = RangeQuery::new_u64(year_field, 1960..1970);
